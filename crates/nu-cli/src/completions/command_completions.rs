use std::collections::HashSet;

use crate::{
    completions::{Completer, CompletionOptions, SortBy},
    SuggestionKind,
};
use nu_parser::FlatShape;
use nu_protocol::{
    engine::{CachedFile, Stack, StateWorkingSet},
    Span,
};
use reedline::Suggestion;

<<<<<<< HEAD
use super::{
    completion_options::{MatcherOptions, NuMatcher},
    SemanticSuggestion,
};
=======
use super::{completion_common::sort_suggestions, SemanticSuggestion};
>>>>>>> d5e00c0d

pub struct CommandCompletion {
    flattened: Vec<(Span, FlatShape)>,
    flat_shape: FlatShape,
    force_completion_after_space: bool,
}

impl CommandCompletion {
    pub fn new(
        flattened: Vec<(Span, FlatShape)>,
        flat_shape: FlatShape,
        force_completion_after_space: bool,
    ) -> Self {
        Self {
            flattened,
            flat_shape,
            force_completion_after_space,
        }
    }

    fn external_command_completion(
        &self,
        working_set: &StateWorkingSet,
        sugg_span: reedline::Span,
        matched_internal: HashSet<String>,
        matcher: &mut NuMatcher<SemanticSuggestion>,
    ) {
        let mut executables = HashSet::new();

        // os agnostic way to get the PATH env var
        let paths = working_set.permanent_state.get_path_env_var();

        if let Some(paths) = paths {
            if let Ok(paths) = paths.as_list() {
                for path in paths {
                    let path = path.coerce_str().unwrap_or_default();

                    if let Ok(mut contents) = std::fs::read_dir(path.as_ref()) {
                        while let Some(Ok(item)) = contents.next() {
                            if let Ok(name) = item.file_name().into_string() {
                                if working_set
                                    .permanent_state
                                    .config
                                    .max_external_completion_results
                                    > executables.len() as i64
                                    && !executables.contains(&name)
                                    && is_executable::is_executable(item.path())
                                {
                                    executables.insert(name.clone());
                                    let name = if matched_internal.contains(&name) {
                                        format!("^{}", name)
                                    } else {
                                        name.to_string()
                                    };
                                    matcher.add(
                                        name.clone(),
                                        SemanticSuggestion {
                                            suggestion: Suggestion {
                                                value: name,
                                                description: None,
                                                style: None,
                                                extra: None,
                                                span: sugg_span,
                                                append_whitespace: true,
                                            },
                                            // TODO: is there a way to create a test?
                                            kind: None,
                                        },
                                    );
                                }
                            }
                        }
                    }
                }
            }
        }
    }

    fn complete_commands(
        &self,
        working_set: &StateWorkingSet,
        span: Span,
        offset: usize,
        find_externals: bool,
        options: MatcherOptions,
    ) -> Vec<SemanticSuggestion> {
        let partial = working_set.get_span_contents(span);
        let partial = String::from_utf8_lossy(partial);

        let sugg_span = reedline::Span::new(span.start - offset, span.end - offset);

        let mut matcher = NuMatcher::new(partial, options);

        let all_internal_commands = working_set.find_commands_by_predicate(|_| true, true);

        let mut matched_internal = HashSet::new();

        for (name, usage, typ) in all_internal_commands {
            let name = String::from_utf8_lossy(&name);
            let sugg = SemanticSuggestion {
                suggestion: Suggestion {
                    value: name.to_string(),
                    description: usage,
                    style: None,
                    extra: None,
                    span: sugg_span,
                    append_whitespace: true,
                },
                kind: Some(SuggestionKind::Command(typ)),
            };
            if matcher.add(&name, sugg) {
                matched_internal.insert(name.to_string());
            }
        }

        if find_externals {
            self.external_command_completion(
                working_set,
                sugg_span,
                matched_internal,
                &mut matcher,
            );
        }

        matcher.get_results()
    }
}

impl Completer for CommandCompletion {
    fn fetch(
        &mut self,
        working_set: &StateWorkingSet,
        _stack: &Stack,
        prefix: Vec<u8>,
        span: Span,
        offset: usize,
        pos: usize,
        options: &CompletionOptions,
    ) -> Vec<SemanticSuggestion> {
        let matcher_options = MatcherOptions::new(options).sort_by(self.get_sort_by());

        let last = self
            .flattened
            .iter()
            .rev()
            .skip_while(|x| x.0.end > pos)
            .take_while(|x| {
                matches!(
                    x.1,
                    FlatShape::InternalCall(_)
                        | FlatShape::External
                        | FlatShape::ExternalArg
                        | FlatShape::Literal
                        | FlatShape::String
                )
            })
            .last();

        // The last item here would be the earliest shape that could possible by part of this subcommand
        let subcommands = if let Some(last) = last {
            self.complete_commands(
                working_set,
                Span::new(last.0.start, pos),
                offset,
                false,
                matcher_options.clone(),
            )
        } else {
            vec![]
        };

        if !subcommands.is_empty() {
            return sort_suggestions(
                &String::from_utf8_lossy(&prefix),
                subcommands,
                SortBy::LevenshteinDistance,
            );
        }

        let config = working_set.get_config();
        let commands = if matches!(self.flat_shape, nu_parser::FlatShape::External)
            || matches!(self.flat_shape, nu_parser::FlatShape::InternalCall(_))
            || ((span.end - span.start) == 0)
            || is_passthrough_command(working_set.delta.get_file_contents())
        {
            // we're in a gap or at a command
            if working_set.get_span_contents(span).is_empty() && !self.force_completion_after_space
            {
                return vec![];
            }
            self.complete_commands(
                working_set,
                span,
                offset,
                config.enable_external_completion,
                matcher_options,
            )
        } else {
            vec![]
        };

        sort_suggestions(
            &String::from_utf8_lossy(&prefix),
            commands,
            SortBy::LevenshteinDistance,
        )
    }
}

pub fn find_non_whitespace_index(contents: &[u8], start: usize) -> usize {
    match contents.get(start..) {
        Some(contents) => {
            contents
                .iter()
                .take_while(|x| x.is_ascii_whitespace())
                .count()
                + start
        }
        None => start,
    }
}

pub fn is_passthrough_command(working_set_file_contents: &[CachedFile]) -> bool {
    for cached_file in working_set_file_contents {
        let contents = &cached_file.content;
        let last_pipe_pos_rev = contents.iter().rev().position(|x| x == &b'|');
        let last_pipe_pos = last_pipe_pos_rev.map(|x| contents.len() - x).unwrap_or(0);

        let cur_pos = find_non_whitespace_index(contents, last_pipe_pos);

        let result = match contents.get(cur_pos..) {
            Some(contents) => contents.starts_with(b"sudo ") || contents.starts_with(b"doas "),
            None => false,
        };
        if result {
            return true;
        }
    }
    false
}

#[cfg(test)]
mod command_completions_tests {
    use super::*;
    use nu_protocol::engine::EngineState;
    use std::sync::Arc;

    #[test]
    fn test_find_non_whitespace_index() {
        let commands = [
            ("    hello", 4),
            ("sudo ", 0),
            (" 	sudo ", 2),
            ("	 sudo ", 2),
            ("	hello ", 1),
            ("	  hello ", 3),
            ("    hello | sudo ", 4),
            ("     sudo|sudo", 5),
            ("sudo | sudo ", 0),
            ("	hello sud", 1),
        ];
        for (idx, ele) in commands.iter().enumerate() {
            let index = find_non_whitespace_index(ele.0.as_bytes(), 0);
            assert_eq!(index, ele.1, "Failed on index {}", idx);
        }
    }

    #[test]
    fn test_is_last_command_passthrough() {
        let commands = [
            ("    hello", false),
            ("    sudo ", true),
            ("sudo ", true),
            ("	hello", false),
            ("	sudo", false),
            ("	sudo ", true),
            (" 	sudo ", true),
            ("	 sudo ", true),
            ("	hello ", false),
            ("    hello | sudo ", true),
            ("    sudo|sudo", false),
            ("sudo | sudo ", true),
            ("	hello sud", false),
            ("	sudo | sud ", false),
            ("	sudo|sudo ", true),
            (" 	sudo | sudo ls | sudo ", true),
        ];
        for (idx, ele) in commands.iter().enumerate() {
            let input = ele.0.as_bytes();

            let mut engine_state = EngineState::new();
            engine_state.add_file("test.nu".into(), Arc::new([]));

            let delta = {
                let mut working_set = StateWorkingSet::new(&engine_state);
                let _ = working_set.add_file("child.nu".into(), input);
                working_set.render()
            };

            let result = engine_state.merge_delta(delta);
            assert!(
                result.is_ok(),
                "Merge delta has failed: {}",
                result.err().unwrap()
            );

            let is_passthrough_command = is_passthrough_command(engine_state.get_file_contents());
            assert_eq!(
                is_passthrough_command, ele.1,
                "index for '{}': {}",
                ele.0, idx
            );
        }
    }
}<|MERGE_RESOLUTION|>--- conflicted
+++ resolved
@@ -11,14 +11,10 @@
 };
 use reedline::Suggestion;
 
-<<<<<<< HEAD
 use super::{
     completion_options::{MatcherOptions, NuMatcher},
     SemanticSuggestion,
 };
-=======
-use super::{completion_common::sort_suggestions, SemanticSuggestion};
->>>>>>> d5e00c0d
 
 pub struct CommandCompletion {
     flattened: Vec<(Span, FlatShape)>,
