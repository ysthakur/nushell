use crate::commands::WholeStreamCommand;
use crate::data::{config, Value};
use crate::errors::ShellError;
use crate::parser::hir::SyntaxType;
use crate::parser::registry::{self};
use crate::prelude::*;
use std::iter::FromIterator;
use std::path::PathBuf;

pub struct Config;

#[derive(Deserialize)]
pub struct ConfigArgs {
    load: Option<Tagged<PathBuf>>,
    set: Option<(Tagged<String>, Tagged<Value>)>,
    get: Option<Tagged<String>>,
    clear: Tagged<bool>,
    remove: Option<Tagged<String>>,
    path: Tagged<bool>,
}

impl WholeStreamCommand for Config {
    fn name(&self) -> &str {
        "config"
    }

    fn signature(&self) -> Signature {
        Signature::build("config")
            .named("load", SyntaxType::Path)
            .named("set", SyntaxType::Any)
            .named("get", SyntaxType::Any)
            .named("remove", SyntaxType::Any)
            .switch("clear")
            .switch("path")
    }

    fn usage(&self) -> &str {
        "Configuration management."
    }

    fn run(
        &self,
        args: CommandArgs,
        registry: &registry::CommandRegistry,
    ) -> Result<OutputStream, ShellError> {
        args.process(registry, config)?.run()
    }
}

pub fn config(
    ConfigArgs {
        load,
        set,
        get,
        clear,
        remove,
        path,
    }: ConfigArgs,
    RunnableContext { name, .. }: RunnableContext,
) -> Result<OutputStream, ShellError> {
    let name_span = name;

    let configuration = if let Some(supplied) = load {
        Some(supplied.item().clone())
    } else {
        None
    };

    let mut result = crate::data::config::read(name_span, &configuration)?;

    if let Some(v) = get {
        let key = v.to_string();
        let value = result
            .get(&key)
            .ok_or_else(|| ShellError::string(&format!("Missing key {} in config", key)))?;

        let mut results = VecDeque::new();

        match value {
            Tagged {
                item: Value::Table(list),
                ..
            } => {
                for l in list {
                    results.push_back(ReturnSuccess::value(l.clone()));
                }
            }
            x => results.push_back(ReturnSuccess::value(x.clone())),
        }

        return Ok(results.to_output_stream());
    }

    if let Some((key, value)) = set {
        result.insert(key.to_string(), value.clone());

        config::write(&result, &configuration)?;

        return Ok(stream![Tagged::from_simple_spanned_item(
            Value::Row(result.into()),
            value.span()
        )]
        .from_input_stream());
    }

    if let Tagged {
        item: true,
        tag: Tag { span, .. },
    } = clear
    {
        result.clear();

        config::write(&result, &configuration)?;

        return Ok(stream![Tagged::from_simple_spanned_item(
            Value::Row(result.into()),
            span
        )]
        .from_input_stream());
    }

    if let Tagged {
        item: true,
        tag: Tag { span, .. },
    } = path
    {
        let path = config::default_path_for(&configuration)?;

        return Ok(stream![Tagged::from_simple_spanned_item(
            Value::Primitive(Primitive::Path(path)),
            span
        )]
        .from_input_stream());
    }

    if let Some(v) = remove {
        let key = v.to_string();

        if result.contains_key(&key) {
<<<<<<< HEAD
            result.swap_remove(&key);
            config::write_config(&result)?;
=======
            result.remove(&key);
            config::write(&result, &configuration)?;
>>>>>>> 2dcbf783
        } else {
            return Err(ShellError::string(&format!(
                "{} does not exist in config",
                key
            )));
        }

        let obj = VecDeque::from_iter(vec![Value::Row(result.into()).simple_spanned(v.span())]);
        return Ok(obj.from_input_stream());
    }

    return Ok(vec![Value::Row(result.into()).simple_spanned(name)].into());
}<|MERGE_RESOLUTION|>--- conflicted
+++ resolved
@@ -137,13 +137,8 @@
         let key = v.to_string();
 
         if result.contains_key(&key) {
-<<<<<<< HEAD
             result.swap_remove(&key);
-            config::write_config(&result)?;
-=======
-            result.remove(&key);
             config::write(&result, &configuration)?;
->>>>>>> 2dcbf783
         } else {
             return Err(ShellError::string(&format!(
                 "{} does not exist in config",
