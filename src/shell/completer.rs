--- conflicted
+++ resolved
@@ -1,8 +1,3 @@
-<<<<<<< HEAD
-use crate::context::CommandRegistry;
-
-=======
->>>>>>> 600f0f3a
 use derive_new::new;
 use rustyline::completion::Completer;
 use rustyline::completion::{self, FilenameCompleter};
@@ -11,27 +6,32 @@
 #[derive(new)]
 crate struct NuCompleter {
     pub file_completer: FilenameCompleter,
-<<<<<<< HEAD
-    pub commands: CommandRegistry,
-=======
     //pub commands: indexmap::IndexMap<String, Arc<dyn Command>>,
->>>>>>> 600f0f3a
 }
 
-impl Completer for NuCompleter {
-    type Candidate = completion::Pair;
+pub struct CompletionPair {
+    pub display: String,
+    pub replacement: String,
+}
 
-    fn complete(
+impl Into<completion::Pair> for CompletionPair {
+    fn into(self) -> completion::Pair {
+        completion::Pair {
+            display: self.display,
+            replacement: self.replacement,
+        }
+    }
+}
+
+impl NuCompleter {
+    /*
+    pub fn complete(
         &self,
         line: &str,
         pos: usize,
         context: &rustyline::Context,
-    ) -> rustyline::Result<(usize, Vec<completion::Pair>)> {
-<<<<<<< HEAD
-        let commands: Vec<String> = self.commands.names();
-=======
+    ) -> rustyline::Result<(usize, Vec<CompletionPair>)> {
         //let commands: Vec<String> = self.commands.keys().cloned().collect();
->>>>>>> 600f0f3a
 
         let mut completions = self.file_completer.complete(line, pos, context)?.1;
 
@@ -80,7 +80,7 @@
             }
 
             if matched {
-                completions.push(completion::Pair {
+                completions.push(CompletionPair {
                     display: command.clone(),
                     replacement: command.clone(),
                 });
@@ -90,6 +90,7 @@
 
         Ok((replace_pos, completions))
     }
+    */
 
     fn update(&self, line: &mut LineBuffer, start: usize, elected: &str) {
         let end = line.pos();
