--- conflicted
+++ resolved
@@ -230,12 +230,14 @@
 }
 
 #[test]
-<<<<<<< HEAD
 fn concrete_variable_assignment() -> TestResult {
     run_test(
         "let x = (1..100 | each { |y| $y + 100 }); $x | length; $x | length",
         "100",
-=======
+    )
+}
+
+#[test]
 fn build_string1() -> TestResult {
     run_test("build-string 'nu' 'shell'", "nushell")
 }
@@ -250,6 +252,5 @@
     run_test(
         "build-string 'nu' 'shell' | each {build-string $it ' rocks'}",
         "nushell rocks",
->>>>>>> 7191b089
     )
 }